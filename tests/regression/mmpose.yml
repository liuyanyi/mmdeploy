globals:
  codebase_dir: ../mmpose
  checkpoint_force_download: False
  images:
    img_human_pose: &img_human_pose ../mmpose/tests/data/coco/000000000785.jpg
    img_human_pose_256x192: &img_human_pose_256x192 ./demo/resources/human-pose.jpg
  metric_info: &metric_info
    AP: # named after metafile.Results.Metrics
      metric_key: coco/AP # eval key name
      tolerance: 0.02 # metric ±n
    AR:
      metric_key: coco/AR
      tolerance: 0.02 # metric ±n
  convert_image: &convert_image
    input_img: *img_human_pose
    test_img: *img_human_pose_256x192
  backend_test: &default_backend_test True
  sdk:
    sdk_static: &sdk_static configs/mmpose/pose-detection_sdk_static-256x192.py

onnxruntime:
  pipeline_ort_static_fp32: &pipeline_ort_static_fp32
    convert_image: *convert_image
    deploy_config: configs/mmpose/pose-detection_onnxruntime_static.py

tensorrt:
  pipeline_trt_static_fp32: &pipeline_trt_static_fp32
    convert_image: *convert_image
    backend_test: *default_backend_test
    sdk_config: *sdk_static
    deploy_config: configs/mmpose/pose-detection_tensorrt_static-256x192.py
  pipeline_trt_static_fp32_256x256: &pipeline_trt_static_fp32_256x256
    convert_image: *convert_image
    backend_test: *default_backend_test
    sdk_config: *sdk_static
    deploy_config: configs/mmpose/pose-detection_tensorrt_static-256x256.py
  pipeline_trt_static_fp16: &pipeline_trt_static_fp16
    convert_image: *convert_image
    backend_test: *default_backend_test
    sdk_config: *sdk_static
    deploy_config: configs/mmpose/pose-detection_tensorrt-fp16_static-256x192.py
  pipeline_trt_static_int8: &pipeline_trt_static_int8
    convert_image: *convert_image
    backend_test: *default_backend_test
    sdk_config: *sdk_static
    deploy_config: configs/mmpose/pose-detection_tensorrt-int8_static-256x192.py

openvino:
  pipeline_openvino_static_fp32: &pipeline_openvino_static_fp32
    convert_image: *convert_image
    deploy_config: configs/mmpose/pose-detection_openvino_static-256x192.py
  pipeline_openvino_static_fp32_256x256: &pipeline_openvino_static_fp32_256x256
    convert_image: *convert_image
    backend_test: *default_backend_test
    deploy_config: configs/mmpose/pose-detection_openvino_static-256x256.py

ncnn:
  pipeline_ncnn_static_fp32: &pipeline_ncnn_static_fp32
    convert_image: *convert_image
    backend_test: False
    deploy_config: configs/mmpose/pose-detection_ncnn_static-256x192.py
  pipeline_ncnn_static_fp32_256x256: &pipeline_ncnn_static_fp32_256x256
    convert_image: *convert_image
    backend_test: False
    deploy_config: configs/mmpose/pose-detection_ncnn_static-256x256.py

pplnn:
  pipeline_pplnn_static_fp32: &pipeline_pplnn_static_fp32
    convert_image: *convert_image
    backend_test: False
    deploy_config: configs/mmpose/pose-detection_pplnn_static-256x192.py

torchscript:
  pipeline_ts_static_fp32: &pipeline_ts_fp32
    convert_image: *convert_image
    backend_test: *default_backend_test
    sdk_config: *sdk_static
    deploy_config: configs/mmpose/pose-detection_torchscript.py

models:
  - name: HRNET
    metafile: configs/body_2d_keypoint/topdown_heatmap/coco/hrnet_coco.yml
    model_configs:
      - configs/body_2d_keypoint/topdown_heatmap/coco/td-hm_hrnet-w48_8xb32-210e_coco-256x192.py
    pipelines:
      - *pipeline_ort_static_fp32
      - *pipeline_trt_static_fp16
      - *pipeline_ncnn_static_fp32
      - *pipeline_openvino_static_fp32
      - *pipeline_ts_fp32
      - *pipeline_pplnn_static_fp32

  - name: LiteHRNet
    metafile: configs/body_2d_keypoint/topdown_heatmap/coco/litehrnet_coco.yml
    model_configs:
      - configs/body_2d_keypoint/topdown_heatmap/coco/td-hm_litehrnet-30_8xb64-210e_coco-256x192.py
    pipelines:
      - *pipeline_ort_static_fp32
      - *pipeline_trt_static_fp32
      - *pipeline_ncnn_static_fp32
      - *pipeline_openvino_static_fp32
      - *pipeline_ts_fp32
      - *pipeline_pplnn_static_fp32

  - name: MSPN
    metafile: configs/body_2d_keypoint/topdown_heatmap/coco/mspn_coco.yml
    model_configs:
      - configs/body_2d_keypoint/topdown_heatmap/coco/td-hm_4xmspn50_8xb32-210e_coco-256x192.py
    pipelines:
      - *pipeline_ort_static_fp32
      - *pipeline_trt_static_fp16
      - *pipeline_ncnn_static_fp32
      - *pipeline_openvino_static_fp32
<<<<<<< HEAD
      - *pipeline_ts_fp32
      - *pipeline_pplnn_static_fp32
=======

  - name: Hourglass
    metafile: configs/body/2d_kpt_sview_rgb_img/topdown_heatmap/coco/hourglass_coco.yml
    model_configs:
      - configs/body/2d_kpt_sview_rgb_img/topdown_heatmap/coco/hourglass52_coco_256x256.py
    pipelines:
      - *pipeline_ort_static_fp32
      - *pipeline_trt_static_fp32_256x256
      - *pipeline_ncnn_static_fp32_256x256
      - *pipeline_openvino_static_fp32_256x256
>>>>>>> c35099ef
<|MERGE_RESOLUTION|>--- conflicted
+++ resolved
@@ -111,18 +111,16 @@
       - *pipeline_trt_static_fp16
       - *pipeline_ncnn_static_fp32
       - *pipeline_openvino_static_fp32
-<<<<<<< HEAD
       - *pipeline_ts_fp32
       - *pipeline_pplnn_static_fp32
-=======
 
-  - name: Hourglass
-    metafile: configs/body/2d_kpt_sview_rgb_img/topdown_heatmap/coco/hourglass_coco.yml
-    model_configs:
-      - configs/body/2d_kpt_sview_rgb_img/topdown_heatmap/coco/hourglass52_coco_256x256.py
-    pipelines:
-      - *pipeline_ort_static_fp32
-      - *pipeline_trt_static_fp32_256x256
-      - *pipeline_ncnn_static_fp32_256x256
-      - *pipeline_openvino_static_fp32_256x256
->>>>>>> c35099ef
+# TODO: no hourglass_coco.yml in latest mmpose, enable this later
+#  - name: Hourglass
+#    metafile: configs/body_2d_keypoint/topdown_heatmap/coco/hourglass_coco.yml
+#    model_configs:
+#      - configs/body_2d_keypoint/topdown_heatmap/coco/td-hm_hourglass52_8xb32-210e_coco-256x256.py
+#    pipelines:
+#      - *pipeline_ort_static_fp32
+#      - *pipeline_trt_static_fp32_256x256
+#      - *pipeline_ncnn_static_fp32_256x256
+#      - *pipeline_openvino_static_fp32_256x256