# Copyright (c) OpenMMLab. All rights reserved.
import importlib
import re
from typing import Dict, List, Tuple, Union

import mmengine

from mmdeploy.apis import build_task_processor
from mmdeploy.utils import (Task, get_backend, get_codebase, get_ir_config,
                            get_precision, get_root_logger, get_task_type,
                            is_dynamic_batch, load_config)
from mmdeploy.utils.constants import SDK_TASK_MAP as task_map
from .tracer import add_transform_tag, get_transform_static


def get_mmdpeloy_version() -> str:
    """Return the version of MMDeploy."""
    import mmdeploy
    version = mmdeploy.__version__
    return version


def get_task(deploy_cfg: mmengine.Config) -> Dict:
    """Get the task info for mmdeploy.json.

    The task info is composed of
    task_name, the codebase name and the codebase version.
    Args:
        deploy_cfg (mmengine.Config): Deploy config dict.
    Return:
        dict: The task info.
    """
    task_name = get_task_type(deploy_cfg).value
    codebase_name = get_codebase(deploy_cfg).value
    try:
        codebase = importlib.import_module(codebase_name)
    except ModuleNotFoundError:
        logger = get_root_logger()
        logger.warning(f'can not import the module: {codebase_name}')
    codebase_version = codebase.__version__
    return dict(
        task=task_name, codebase=codebase_name, version=codebase_version)


<<<<<<< HEAD
def get_model_name_customs(deploy_cfg: mmengine.Config,
                           model_cfg: mmengine.Config, work_dir: str) -> Tuple:
=======
def get_model_name_customs(deploy_cfg: mmcv.Config, model_cfg: mmcv.Config,
                           work_dir: str, device: str) -> Tuple:
>>>>>>> ea7706cb
    """Get the model name and dump custom file.

    Args:
        deploy_cfg (mmengine.Config): Deploy config dict.
        model_cfg (mmengine.Config): The model config dict.
        work_dir (str): Work dir to save json files.
<<<<<<< HEAD
=======
        device (str): The device passed in.

>>>>>>> ea7706cb
    Return:
        tuple(): Composed of the model name and the custom info.
    """
    task = get_task_type(deploy_cfg)
    task_processor = build_task_processor(
        model_cfg=model_cfg, deploy_cfg=deploy_cfg, device=device)
    name = task_processor.get_model_name()
    customs = []
    if task == Task.TEXT_RECOGNITION:
        customs.append('dict_file.txt')
    return name, customs


<<<<<<< HEAD
def get_models(deploy_cfg: Union[str, mmengine.Config],
               model_cfg: Union[str, mmengine.Config], work_dir: str) -> List:
=======
def get_models(deploy_cfg: Union[str, mmcv.Config],
               model_cfg: Union[str, mmcv.Config], work_dir: str,
               device: str) -> List:
>>>>>>> ea7706cb
    """Get the output model informantion for deploy.json.

    Args:
        deploy_cfg (mmengine.Config): Deploy config dict.
        model_cfg (mmengine.Config): The model config dict.
        work_dir (str): Work dir to save json files.
<<<<<<< HEAD
=======
        device (str): The device passed in.

>>>>>>> ea7706cb
    Return:
        list[dict]: The list contains dicts composed of the model name, net,
            weghts, backend, precision batchsize and dynamic_shape.
    """
    name, _ = get_model_name_customs(deploy_cfg, model_cfg, work_dir, device)
    precision = 'FP32'
    ir_name = get_ir_config(deploy_cfg)['save_file']
    weights = ''
<<<<<<< HEAD
    backend = get_backend(deploy_cfg=deploy_cfg).value

    backend_net = dict(
        tensorrt=lambda file: re.sub(r'\.[a-z]+', '.engine', file),
        openvino=lambda file: re.sub(r'\.[a-z]+', '.xml', file),
        ncnn=lambda file: re.sub(r'\.[a-z]+', '.param', file),
        snpe=lambda file: re.sub(r'\.[a-z]+', '.dlc', file))
    backend_weights = dict(
        pplnn=lambda file: re.sub(r'\.[a-z]+', '.json', file),
        openvino=lambda file: re.sub(r'\.[a-z]+', '.bin', file),
        ncnn=lambda file: re.sub(r'\.[a-z]+', '.bin', file))
    net = backend_net.get(backend, lambda x: x)(ir_name)
    weights = backend_weights.get(backend, lambda x: weights)(ir_name)

    precision = get_precision(deploy_cfg)
=======
    backend = get_backend(deploy_cfg=deploy_cfg)

    def replace_suffix(file_name: str, dst_suffix: str) -> str:
        """Replace the suffix to the destination one.

        Args:
            file_name (str): The file name to be operated.
            dst_suffix (str): The destination suffix.

        Return:
            str: The file name of which the suffix has been replaced.
        """
        return re.sub(r'\.[a-z]+', dst_suffix, file_name)

    if backend == Backend.TENSORRT:
        net = replace_suffix(ir_name, '.engine')
        common_cfg = get_common_config(deploy_cfg)
        fp16_mode = common_cfg.get('fp16_mode', False)
        int8_mode = common_cfg.get('int8_mode', False)
        if fp16_mode:
            precision = 'FP16'
        if int8_mode:
            precision = 'INT8'
    elif backend == Backend.PPLNN:
        precision = 'FP16'
        weights = replace_suffix(ir_name, '.json')
        net = ir_name
    elif backend == Backend.OPENVINO:
        net = replace_suffix(ir_name, '.xml')
        weights = replace_suffix(ir_name, '.bin')
    elif backend == Backend.NCNN:
        net = replace_suffix(ir_name, '.param')
        weights = replace_suffix(ir_name, '.bin')
        if 'precision' in deploy_cfg['backend_config']:
            precision = deploy_cfg['backend_config']['precision']
    elif backend == Backend.ASCEND:
        net = replace_suffix(ir_name, '.om')
    elif backend == Backend.SNPE:
        net = replace_suffix(ir_name, '.dlc')
    elif backend == Backend.RKNN:
        net = replace_suffix(ir_name, '.rknn')
    elif backend in [Backend.ONNXRUNTIME, Backend.TORCHSCRIPT]:
        pass
    elif backend == Backend.COREML:
        from mmdeploy.backend.coreml import get_model_suffix
        convert_to = deploy_cfg.backend_config.convert_to
        suffix = get_model_suffix(convert_to)
        net = replace_suffix(ir_name, suffix)
    else:
        raise NotImplementedError(f'Not supported backend: {backend.value}.')

>>>>>>> ea7706cb
    dynamic_shape = is_dynamic_batch(deploy_cfg, input_name='input')
    return [
        dict(
            name=name,
            net=net,
            weights=weights,
            backend=backend,
            precision=precision,
            batch_size=1,
            dynamic_shape=dynamic_shape)
    ]


<<<<<<< HEAD
def get_inference_info(deploy_cfg: mmengine.Config, model_cfg: mmengine.Config,
                       work_dir: str) -> Dict:
=======
def get_inference_info(deploy_cfg: mmcv.Config, model_cfg: mmcv.Config,
                       work_dir: str, device: str) -> Dict:
>>>>>>> ea7706cb
    """Get the inference information for pipeline.json.

    Args:
        deploy_cfg (mmengine.Config): Deploy config dict.
        model_cfg (mmengine.Config): The model config dict.
        work_dir (str): Work dir to save json files.
<<<<<<< HEAD
=======
        device (str): The device passed in.

>>>>>>> ea7706cb
    Return:
        dict: Composed of the model name, type, module, input, output and
            input_map.
    """
<<<<<<< HEAD
    name, _ = get_model_name_customs(deploy_cfg, model_cfg, work_dir)
=======
    name, _ = get_model_name_customs(deploy_cfg, model_cfg, work_dir, device)
    type = 'Task'
    module = 'Net'
    input = ['prep_output']
    output = ['infer_output']
>>>>>>> ea7706cb
    ir_config = get_ir_config(deploy_cfg)

    backend = get_backend(deploy_cfg=deploy_cfg)
    if backend == Backend.TORCHSCRIPT:
        output_names = ir_config.get('output_names', None)
        input_map = dict(img='#0')
        output_map = {name: f'#{i}' for i, name in enumerate(output_names)}
    else:
        input_names = ir_config.get('input_names', None)
        input_name = input_names[0] if input_names else 'input'
        input_map = dict(img=input_name)
        output_map = {}
    return_dict = dict(
        name=name,
<<<<<<< HEAD
        type='Task',
        module='Net',
        input=['prep_output'],
        output=['infer_output'],
        input_map=input_map)
=======
        type=type,
        module=module,
        input=input,
        output=output,
        input_map=input_map,
        output_map=output_map)
>>>>>>> ea7706cb
    if 'use_vulkan' in deploy_cfg['backend_config']:
        return_dict['use_vulkan'] = deploy_cfg['backend_config']['use_vulkan']
    return return_dict


<<<<<<< HEAD
def get_preprocess(deploy_cfg: mmengine.Config, model_cfg: mmengine.Config):
    task_processor = build_task_processor(
        model_cfg=model_cfg, deploy_cfg=deploy_cfg, device='cpu')
    transforms = task_processor.get_preprocess()
    assert transforms[0]['type'] == 'LoadImageFromFile', 'The first item'\
        ' type of pipeline should be LoadImageFromFile'
=======
def get_preprocess(deploy_cfg: mmcv.Config, model_cfg: mmcv.Config,
                   device: str):
    """Get the pre process information for pipeline.json.

    Args:
        deploy_cfg (mmcv.Config): Deploy config dict.
        model_cfg (mmcv.Config): The model config dict.
        device (str): The device passed in.
    """
    task_processor = build_task_processor(
        model_cfg=model_cfg, deploy_cfg=deploy_cfg, device=device)
    pipeline = task_processor.get_preprocess()
    type = 'Task'
    module = 'Transform'
    name = 'Preprocess'
    input = ['img']
    output = ['prep_output']
    meta_keys = [
        'filename', 'ori_filename', 'ori_shape', 'img_shape', 'pad_shape',
        'scale_factor', 'flip', 'flip_direction', 'img_norm_cfg', 'valid_ratio'
    ]
    if 'transforms' in pipeline[-1]:
        transforms = pipeline[-1]['transforms']
        transforms.insert(0, pipeline[0])
        for transform in transforms:
            if transform['type'] == 'Resize':
                transform['size'] = pipeline[-1].img_scale[::-1]
                if 'img_scale' in transform:
                    transform.pop('img_scale')
    else:
        pipeline = [
            item for item in pipeline if item['type'] != 'MultiScaleFilpAug'
        ]
        transforms = pipeline
    transforms = [
        item for item in transforms if 'Random' not in item['type']
        and 'RescaleToZeroOne' not in item['type']
    ]
    for i, transform in enumerate(transforms):
        if 'keys' in transform and transform['keys'] == ['lq']:
            transform['keys'] = ['img']
        if 'key' in transform and transform['key'] == 'lq':
            transform['key'] = 'img'
        if transform['type'] == 'Collect':
            meta_keys += transform[
                'meta_keys'] if 'meta_keys' in transform else []
            transform['meta_keys'] = list(set(meta_keys))
    assert transforms[0]['type'] == 'LoadImageFromFile', 'The first item type'\
        ' of pipeline should be LoadImageFromFile'

>>>>>>> ea7706cb
    return dict(
        type='Task',
        module='Transform',
        name='Preprocess',
        input=['img'],
        output=['prep_output'],
        transforms=transforms)


<<<<<<< HEAD
def get_postprocess(deploy_cfg: mmengine.Config, model_cfg: mmengine.Config,
                    work_dir: str) -> Dict:
    """Get the post process information for pipeline.json.

    Args:
        deploy_cfg (mmengine.Config): Deploy config dict.
        model_cfg (mmengine.Config): The model config dict.
        work_dir (str): Work dir to save json files.
=======
def get_postprocess(deploy_cfg: mmcv.Config, model_cfg: mmcv.Config,
                    device: str, **kwargs) -> Dict:
    """Get the post process information for pipeline.json.

    Args:
        deploy_cfg (mmcv.Config): Deploy config dict.
        model_cfg (mmcv.Config): The model config dict.
        device (str): The device passed in.

>>>>>>> ea7706cb
    Return:
        dict: Composed of the model name, type, module, input, params and
            output.
    """
    task_processor = build_task_processor(
<<<<<<< HEAD
        model_cfg=model_cfg, deploy_cfg=deploy_cfg, device='cpu')
    post_processor = task_processor.get_postprocess(work_dir)
=======
        model_cfg=model_cfg, deploy_cfg=deploy_cfg, device=device)
    params = task_processor.get_postprocess()

    # TODO remove after adding instance segmentation to task processor
    if task == Task.OBJECT_DETECTION and 'mask_thr_binary' in params:
        task = Task.INSTANCE_SEGMENTATION
>>>>>>> ea7706cb

    return dict(
        type='Task',
        module=get_codebase(deploy_cfg).value,
        name='postprocess',
        component=post_processor['type'],
        params=post_processor.get('params', dict()),
        output=['post_output'])


<<<<<<< HEAD
def get_deploy(deploy_cfg: mmengine.Config, model_cfg: mmengine.Config,
               work_dir: str) -> Dict:
=======
def get_deploy(deploy_cfg: mmcv.Config, model_cfg: mmcv.Config, work_dir: str,
               device: str) -> Dict:
>>>>>>> ea7706cb
    """Get the inference information for pipeline.json.

    Args:
        deploy_cfg (mmengine.Config): Deploy config dict.
        model_cfg (mmengine.Config): The model config dict.
        work_dir (str): Work dir to save json files.
<<<<<<< HEAD
=======
        device (str): The device passed in.

>>>>>>> ea7706cb
    Return:
        dict: Composed of version, task, models and customs.
    """

    task = get_task_type(deploy_cfg)
    cls_name = task_map[task]['cls_name']
    _, customs = get_model_name_customs(
        deploy_cfg, model_cfg, work_dir=work_dir, device=device)
    version = get_mmdpeloy_version()
    models = get_models(deploy_cfg, model_cfg, work_dir, device)
    return dict(version=version, task=cls_name, models=models, customs=customs)


<<<<<<< HEAD
def get_pipeline(deploy_cfg: mmengine.Config, model_cfg: mmengine.Config,
                 work_dir: str) -> Dict:
=======
def get_pipeline(deploy_cfg: mmcv.Config, model_cfg: mmcv.Config,
                 work_dir: str, device: str) -> Dict:
>>>>>>> ea7706cb
    """Get the inference information for pipeline.json.

    Args:
        deploy_cfg (mmengine.Config): Deploy config dict.
        model_cfg (mmengine.Config): The model config dict.
        work_dir (str): Work dir to save json files.
<<<<<<< HEAD
    Return:
        dict: Composed of input node name, output node name and the tasks.
    """
    preprocess = get_preprocess(deploy_cfg, model_cfg)
    infer_info = get_inference_info(deploy_cfg, model_cfg, work_dir=work_dir)
    postprocess = get_postprocess(deploy_cfg, model_cfg, work_dir)
=======
        device (str): The device passed in.

    Return:
        dict: Composed of input node name, output node name and the tasks.
    """
    preprocess = get_preprocess(deploy_cfg, model_cfg, device)
    infer_info = get_inference_info(deploy_cfg, model_cfg, work_dir, device)
    postprocess = get_postprocess(deploy_cfg, model_cfg, device)
>>>>>>> ea7706cb
    task = get_task_type(deploy_cfg)
    input_names = preprocess['input']
    output_names = postprocess['output']
    if task == Task.CLASSIFICATION or task == Task.SUPER_RESOLUTION:
        postprocess['input'] = infer_info['output']
    else:
        postprocess['input'] = preprocess['output'] + infer_info['output']

    return dict(
        pipeline=dict(
            input=input_names,
            output=output_names,
            tasks=[preprocess, infer_info, postprocess]))


def get_detail(deploy_cfg: mmengine.Config, model_cfg: mmengine.Config,
               pth: str) -> Dict:
    """Get the detail information for detail.json.

    Args:
        deploy_cfg (mmengine.Config): Deploy config dict.
        model_cfg (mmengine.Config): The model config dict.
        pth (str): The checkpoint weight of pytorch model.
    Return:
        dict: Composed of version, codebase, codebase_config, onnx_config,
            backend_config and calib_config.
    """
    version = get_mmdpeloy_version()
    codebase = get_task(deploy_cfg)
    codebase['pth'] = pth
    codebase['config'] = model_cfg.filename
    codebase_config = deploy_cfg.get('codebase_config', dict())
    ir_config = get_ir_config(deploy_cfg)
    backend_config = deploy_cfg.get('backend_config', dict())
    calib_config = deploy_cfg.get('calib_config', dict())
    return dict(
        version=version,
        codebase=codebase,
        codebase_config=codebase_config,
        onnx_config=ir_config,
        backend_config=backend_config,
        calib_config=calib_config)


<<<<<<< HEAD
def export2SDK(deploy_cfg: Union[str, mmengine.Config],
               model_cfg: Union[str,
                                mmengine.Config], work_dir: str, pth: str):
    """Export information to SDK.
=======
def export2SDK(deploy_cfg: Union[str, mmcv.Config],
               model_cfg: Union[str, mmcv.Config], work_dir: str, pth: str,
               device: str, **kwargs):
    """Export information to SDK. This function dump `deploy.json`,
    `pipeline.json` and `detail.json` to work dir.
>>>>>>> ea7706cb

    This function dump `deploy.json`,
    `pipeline.json` and `detail.json` to work dir.
    Args:
        deploy_cfg (str | mmengine.Config): Deploy config file or dict.
        model_cfg (str | mmengine.Config): Model config file or dict.
        work_dir (str): Work dir to save json files.
        pth (str): The path of the model checkpoint weights.
    """
    deploy_cfg, model_cfg = load_config(deploy_cfg, model_cfg)
    deploy_info = get_deploy(deploy_cfg, model_cfg, work_dir, device)
    pipeline_info = get_pipeline(deploy_cfg, model_cfg, work_dir, device)
    detail_info = get_detail(deploy_cfg, model_cfg, pth=pth)
<<<<<<< HEAD
    mmengine.dump(
=======
    transform_static, tag = get_transform_static(
        pipeline_info['pipeline']['tasks'][0]['transforms'])
    pipeline_info = add_transform_tag(pipeline_info, tag)
    mmcv.dump(
>>>>>>> ea7706cb
        deploy_info,
        '{}/deploy.json'.format(work_dir),
        sort_keys=False,
        indent=4)
    mmengine.dump(
        pipeline_info,
        '{}/pipeline.json'.format(work_dir),
        sort_keys=False,
        indent=4)
    mmengine.dump(
        detail_info,
        '{}/detail.json'.format(work_dir),
        sort_keys=False,
        indent=4)<|MERGE_RESOLUTION|>--- conflicted
+++ resolved
@@ -6,11 +6,10 @@
 import mmengine
 
 from mmdeploy.apis import build_task_processor
-from mmdeploy.utils import (Task, get_backend, get_codebase, get_ir_config,
-                            get_precision, get_root_logger, get_task_type,
-                            is_dynamic_batch, load_config)
+from mmdeploy.utils import (Backend, Task, get_backend, get_codebase,
+                            get_ir_config, get_precision, get_root_logger,
+                            get_task_type, is_dynamic_batch, load_config)
 from mmdeploy.utils.constants import SDK_TASK_MAP as task_map
-from .tracer import add_transform_tag, get_transform_static
 
 
 def get_mmdpeloy_version() -> str:
@@ -42,24 +41,17 @@
         task=task_name, codebase=codebase_name, version=codebase_version)
 
 
-<<<<<<< HEAD
 def get_model_name_customs(deploy_cfg: mmengine.Config,
-                           model_cfg: mmengine.Config, work_dir: str) -> Tuple:
-=======
-def get_model_name_customs(deploy_cfg: mmcv.Config, model_cfg: mmcv.Config,
-                           work_dir: str, device: str) -> Tuple:
->>>>>>> ea7706cb
+                           model_cfg: mmengine.Config, work_dir: str,
+                           device: str) -> Tuple:
     """Get the model name and dump custom file.
 
     Args:
         deploy_cfg (mmengine.Config): Deploy config dict.
         model_cfg (mmengine.Config): The model config dict.
         work_dir (str): Work dir to save json files.
-<<<<<<< HEAD
-=======
-        device (str): The device passed in.
-
->>>>>>> ea7706cb
+        device (str): The device passed in.
+
     Return:
         tuple(): Composed of the model name and the custom info.
     """
@@ -73,25 +65,17 @@
     return name, customs
 
 
-<<<<<<< HEAD
 def get_models(deploy_cfg: Union[str, mmengine.Config],
-               model_cfg: Union[str, mmengine.Config], work_dir: str) -> List:
-=======
-def get_models(deploy_cfg: Union[str, mmcv.Config],
-               model_cfg: Union[str, mmcv.Config], work_dir: str,
+               model_cfg: Union[str, mmengine.Config], work_dir: str,
                device: str) -> List:
->>>>>>> ea7706cb
     """Get the output model informantion for deploy.json.
 
     Args:
         deploy_cfg (mmengine.Config): Deploy config dict.
         model_cfg (mmengine.Config): The model config dict.
         work_dir (str): Work dir to save json files.
-<<<<<<< HEAD
-=======
-        device (str): The device passed in.
-
->>>>>>> ea7706cb
+        device (str): The device passed in.
+
     Return:
         list[dict]: The list contains dicts composed of the model name, net,
             weghts, backend, precision batchsize and dynamic_shape.
@@ -100,13 +84,15 @@
     precision = 'FP32'
     ir_name = get_ir_config(deploy_cfg)['save_file']
     weights = ''
-<<<<<<< HEAD
     backend = get_backend(deploy_cfg=deploy_cfg).value
 
     backend_net = dict(
         tensorrt=lambda file: re.sub(r'\.[a-z]+', '.engine', file),
         openvino=lambda file: re.sub(r'\.[a-z]+', '.xml', file),
         ncnn=lambda file: re.sub(r'\.[a-z]+', '.param', file),
+        ascend=lambda file: re.sub(r'\.[a-z]+', '.rknn', file),
+        rknn=lambda file: re.sub(r'\.[a-z]+', '.om', file),
+        coreml=lambda file: re.sub(r'\.[a-z]+', '.mlpackage', file),
         snpe=lambda file: re.sub(r'\.[a-z]+', '.dlc', file))
     backend_weights = dict(
         pplnn=lambda file: re.sub(r'\.[a-z]+', '.json', file),
@@ -116,59 +102,6 @@
     weights = backend_weights.get(backend, lambda x: weights)(ir_name)
 
     precision = get_precision(deploy_cfg)
-=======
-    backend = get_backend(deploy_cfg=deploy_cfg)
-
-    def replace_suffix(file_name: str, dst_suffix: str) -> str:
-        """Replace the suffix to the destination one.
-
-        Args:
-            file_name (str): The file name to be operated.
-            dst_suffix (str): The destination suffix.
-
-        Return:
-            str: The file name of which the suffix has been replaced.
-        """
-        return re.sub(r'\.[a-z]+', dst_suffix, file_name)
-
-    if backend == Backend.TENSORRT:
-        net = replace_suffix(ir_name, '.engine')
-        common_cfg = get_common_config(deploy_cfg)
-        fp16_mode = common_cfg.get('fp16_mode', False)
-        int8_mode = common_cfg.get('int8_mode', False)
-        if fp16_mode:
-            precision = 'FP16'
-        if int8_mode:
-            precision = 'INT8'
-    elif backend == Backend.PPLNN:
-        precision = 'FP16'
-        weights = replace_suffix(ir_name, '.json')
-        net = ir_name
-    elif backend == Backend.OPENVINO:
-        net = replace_suffix(ir_name, '.xml')
-        weights = replace_suffix(ir_name, '.bin')
-    elif backend == Backend.NCNN:
-        net = replace_suffix(ir_name, '.param')
-        weights = replace_suffix(ir_name, '.bin')
-        if 'precision' in deploy_cfg['backend_config']:
-            precision = deploy_cfg['backend_config']['precision']
-    elif backend == Backend.ASCEND:
-        net = replace_suffix(ir_name, '.om')
-    elif backend == Backend.SNPE:
-        net = replace_suffix(ir_name, '.dlc')
-    elif backend == Backend.RKNN:
-        net = replace_suffix(ir_name, '.rknn')
-    elif backend in [Backend.ONNXRUNTIME, Backend.TORCHSCRIPT]:
-        pass
-    elif backend == Backend.COREML:
-        from mmdeploy.backend.coreml import get_model_suffix
-        convert_to = deploy_cfg.backend_config.convert_to
-        suffix = get_model_suffix(convert_to)
-        net = replace_suffix(ir_name, suffix)
-    else:
-        raise NotImplementedError(f'Not supported backend: {backend.value}.')
-
->>>>>>> ea7706cb
     dynamic_shape = is_dynamic_batch(deploy_cfg, input_name='input')
     return [
         dict(
@@ -182,39 +115,22 @@
     ]
 
 
-<<<<<<< HEAD
 def get_inference_info(deploy_cfg: mmengine.Config, model_cfg: mmengine.Config,
-                       work_dir: str) -> Dict:
-=======
-def get_inference_info(deploy_cfg: mmcv.Config, model_cfg: mmcv.Config,
                        work_dir: str, device: str) -> Dict:
->>>>>>> ea7706cb
     """Get the inference information for pipeline.json.
 
     Args:
         deploy_cfg (mmengine.Config): Deploy config dict.
         model_cfg (mmengine.Config): The model config dict.
         work_dir (str): Work dir to save json files.
-<<<<<<< HEAD
-=======
-        device (str): The device passed in.
-
->>>>>>> ea7706cb
+        device (str): The device passed in.
+
     Return:
         dict: Composed of the model name, type, module, input, output and
             input_map.
     """
-<<<<<<< HEAD
-    name, _ = get_model_name_customs(deploy_cfg, model_cfg, work_dir)
-=======
     name, _ = get_model_name_customs(deploy_cfg, model_cfg, work_dir, device)
-    type = 'Task'
-    module = 'Net'
-    input = ['prep_output']
-    output = ['infer_output']
->>>>>>> ea7706cb
     ir_config = get_ir_config(deploy_cfg)
-
     backend = get_backend(deploy_cfg=deploy_cfg)
     if backend == Backend.TORCHSCRIPT:
         output_names = ir_config.get('output_names', None)
@@ -227,84 +143,24 @@
         output_map = {}
     return_dict = dict(
         name=name,
-<<<<<<< HEAD
         type='Task',
         module='Net',
         input=['prep_output'],
         output=['infer_output'],
-        input_map=input_map)
-=======
-        type=type,
-        module=module,
-        input=input,
-        output=output,
         input_map=input_map,
         output_map=output_map)
->>>>>>> ea7706cb
     if 'use_vulkan' in deploy_cfg['backend_config']:
         return_dict['use_vulkan'] = deploy_cfg['backend_config']['use_vulkan']
     return return_dict
 
 
-<<<<<<< HEAD
-def get_preprocess(deploy_cfg: mmengine.Config, model_cfg: mmengine.Config):
+def get_preprocess(deploy_cfg: mmengine.Config, model_cfg: mmengine.Config,
+                   device: str):
     task_processor = build_task_processor(
-        model_cfg=model_cfg, deploy_cfg=deploy_cfg, device='cpu')
+        model_cfg=model_cfg, deploy_cfg=deploy_cfg, device=device)
     transforms = task_processor.get_preprocess()
     assert transforms[0]['type'] == 'LoadImageFromFile', 'The first item'\
         ' type of pipeline should be LoadImageFromFile'
-=======
-def get_preprocess(deploy_cfg: mmcv.Config, model_cfg: mmcv.Config,
-                   device: str):
-    """Get the pre process information for pipeline.json.
-
-    Args:
-        deploy_cfg (mmcv.Config): Deploy config dict.
-        model_cfg (mmcv.Config): The model config dict.
-        device (str): The device passed in.
-    """
-    task_processor = build_task_processor(
-        model_cfg=model_cfg, deploy_cfg=deploy_cfg, device=device)
-    pipeline = task_processor.get_preprocess()
-    type = 'Task'
-    module = 'Transform'
-    name = 'Preprocess'
-    input = ['img']
-    output = ['prep_output']
-    meta_keys = [
-        'filename', 'ori_filename', 'ori_shape', 'img_shape', 'pad_shape',
-        'scale_factor', 'flip', 'flip_direction', 'img_norm_cfg', 'valid_ratio'
-    ]
-    if 'transforms' in pipeline[-1]:
-        transforms = pipeline[-1]['transforms']
-        transforms.insert(0, pipeline[0])
-        for transform in transforms:
-            if transform['type'] == 'Resize':
-                transform['size'] = pipeline[-1].img_scale[::-1]
-                if 'img_scale' in transform:
-                    transform.pop('img_scale')
-    else:
-        pipeline = [
-            item for item in pipeline if item['type'] != 'MultiScaleFilpAug'
-        ]
-        transforms = pipeline
-    transforms = [
-        item for item in transforms if 'Random' not in item['type']
-        and 'RescaleToZeroOne' not in item['type']
-    ]
-    for i, transform in enumerate(transforms):
-        if 'keys' in transform and transform['keys'] == ['lq']:
-            transform['keys'] = ['img']
-        if 'key' in transform and transform['key'] == 'lq':
-            transform['key'] = 'img'
-        if transform['type'] == 'Collect':
-            meta_keys += transform[
-                'meta_keys'] if 'meta_keys' in transform else []
-            transform['meta_keys'] = list(set(meta_keys))
-    assert transforms[0]['type'] == 'LoadImageFromFile', 'The first item type'\
-        ' of pipeline should be LoadImageFromFile'
-
->>>>>>> ea7706cb
     return dict(
         type='Task',
         module='Transform',
@@ -314,42 +170,22 @@
         transforms=transforms)
 
 
-<<<<<<< HEAD
 def get_postprocess(deploy_cfg: mmengine.Config, model_cfg: mmengine.Config,
-                    work_dir: str) -> Dict:
+                    work_dir: str, device: str, **kwargs) -> Dict:
     """Get the post process information for pipeline.json.
 
     Args:
         deploy_cfg (mmengine.Config): Deploy config dict.
         model_cfg (mmengine.Config): The model config dict.
         work_dir (str): Work dir to save json files.
-=======
-def get_postprocess(deploy_cfg: mmcv.Config, model_cfg: mmcv.Config,
-                    device: str, **kwargs) -> Dict:
-    """Get the post process information for pipeline.json.
-
-    Args:
-        deploy_cfg (mmcv.Config): Deploy config dict.
-        model_cfg (mmcv.Config): The model config dict.
-        device (str): The device passed in.
-
->>>>>>> ea7706cb
+        device (str): The device passed in.
     Return:
         dict: Composed of the model name, type, module, input, params and
             output.
     """
     task_processor = build_task_processor(
-<<<<<<< HEAD
-        model_cfg=model_cfg, deploy_cfg=deploy_cfg, device='cpu')
+        model_cfg=model_cfg, deploy_cfg=deploy_cfg, device=device)
     post_processor = task_processor.get_postprocess(work_dir)
-=======
-        model_cfg=model_cfg, deploy_cfg=deploy_cfg, device=device)
-    params = task_processor.get_postprocess()
-
-    # TODO remove after adding instance segmentation to task processor
-    if task == Task.OBJECT_DETECTION and 'mask_thr_binary' in params:
-        task = Task.INSTANCE_SEGMENTATION
->>>>>>> ea7706cb
 
     return dict(
         type='Task',
@@ -360,24 +196,16 @@
         output=['post_output'])
 
 
-<<<<<<< HEAD
 def get_deploy(deploy_cfg: mmengine.Config, model_cfg: mmengine.Config,
-               work_dir: str) -> Dict:
-=======
-def get_deploy(deploy_cfg: mmcv.Config, model_cfg: mmcv.Config, work_dir: str,
-               device: str) -> Dict:
->>>>>>> ea7706cb
+               work_dir: str, device: str) -> Dict:
     """Get the inference information for pipeline.json.
 
     Args:
         deploy_cfg (mmengine.Config): Deploy config dict.
         model_cfg (mmengine.Config): The model config dict.
         work_dir (str): Work dir to save json files.
-<<<<<<< HEAD
-=======
-        device (str): The device passed in.
-
->>>>>>> ea7706cb
+        device (str): The device passed in.
+
     Return:
         dict: Composed of version, task, models and customs.
     """
@@ -391,36 +219,23 @@
     return dict(version=version, task=cls_name, models=models, customs=customs)
 
 
-<<<<<<< HEAD
 def get_pipeline(deploy_cfg: mmengine.Config, model_cfg: mmengine.Config,
-                 work_dir: str) -> Dict:
-=======
-def get_pipeline(deploy_cfg: mmcv.Config, model_cfg: mmcv.Config,
                  work_dir: str, device: str) -> Dict:
->>>>>>> ea7706cb
     """Get the inference information for pipeline.json.
 
     Args:
         deploy_cfg (mmengine.Config): Deploy config dict.
         model_cfg (mmengine.Config): The model config dict.
         work_dir (str): Work dir to save json files.
-<<<<<<< HEAD
+        device (str): The device passed in.
     Return:
         dict: Composed of input node name, output node name and the tasks.
     """
-    preprocess = get_preprocess(deploy_cfg, model_cfg)
-    infer_info = get_inference_info(deploy_cfg, model_cfg, work_dir=work_dir)
-    postprocess = get_postprocess(deploy_cfg, model_cfg, work_dir)
-=======
-        device (str): The device passed in.
-
-    Return:
-        dict: Composed of input node name, output node name and the tasks.
-    """
-    preprocess = get_preprocess(deploy_cfg, model_cfg, device)
-    infer_info = get_inference_info(deploy_cfg, model_cfg, work_dir, device)
-    postprocess = get_postprocess(deploy_cfg, model_cfg, device)
->>>>>>> ea7706cb
+    preprocess = get_preprocess(deploy_cfg, model_cfg, device=device)
+    infer_info = get_inference_info(
+        deploy_cfg, model_cfg, work_dir=work_dir, device=device)
+    postprocess = get_postprocess(
+        deploy_cfg, model_cfg, work_dir, device=device)
     task = get_task_type(deploy_cfg)
     input_names = preprocess['input']
     output_names = postprocess['output']
@@ -465,18 +280,10 @@
         calib_config=calib_config)
 
 
-<<<<<<< HEAD
 def export2SDK(deploy_cfg: Union[str, mmengine.Config],
-               model_cfg: Union[str,
-                                mmengine.Config], work_dir: str, pth: str):
+               model_cfg: Union[str, mmengine.Config], work_dir: str, pth: str,
+               device: str, **kwargs):
     """Export information to SDK.
-=======
-def export2SDK(deploy_cfg: Union[str, mmcv.Config],
-               model_cfg: Union[str, mmcv.Config], work_dir: str, pth: str,
-               device: str, **kwargs):
-    """Export information to SDK. This function dump `deploy.json`,
-    `pipeline.json` and `detail.json` to work dir.
->>>>>>> ea7706cb
 
     This function dump `deploy.json`,
     `pipeline.json` and `detail.json` to work dir.
@@ -485,19 +292,13 @@
         model_cfg (str | mmengine.Config): Model config file or dict.
         work_dir (str): Work dir to save json files.
         pth (str): The path of the model checkpoint weights.
+        device (str): The device passed in.
     """
     deploy_cfg, model_cfg = load_config(deploy_cfg, model_cfg)
     deploy_info = get_deploy(deploy_cfg, model_cfg, work_dir, device)
     pipeline_info = get_pipeline(deploy_cfg, model_cfg, work_dir, device)
     detail_info = get_detail(deploy_cfg, model_cfg, pth=pth)
-<<<<<<< HEAD
     mmengine.dump(
-=======
-    transform_static, tag = get_transform_static(
-        pipeline_info['pipeline']['tasks'][0]['transforms'])
-    pipeline_info = add_transform_tag(pipeline_info, tag)
-    mmcv.dump(
->>>>>>> ea7706cb
         deploy_info,
         '{}/deploy.json'.format(work_dir),
         sort_keys=False,
